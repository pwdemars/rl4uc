import setuptools

with open("readme.md", "r", encoding="utf-8") as fh:
    long_description = fh.read()

pkgs = {
    "required": [
        "numpy",
        "pandas",
    ]
}

setuptools.setup(
    name="rl4uc", 
    version="0.0.2",
    author="Patrick de Mars",
    author_email="pwdemars@gmail.com",
    description="Reinforcement learning environment for the unit commitment problem",
    long_description=long_description,
    long_description_content_type="text/markdown",
    packages=setuptools.find_packages(),
<<<<<<< HEAD
=======
    install_requires=pkgs["required"],
>>>>>>> 9ea425d7
    classifiers=[
        "Programming Language :: Python :: 3",
        "License :: OSI Approved :: MIT License",
        "Operating System :: OS Independent",
    ],
    python_requires='>=3.6',
    include_package_data=True,
    package_data={'rl4uc': ['data/*.csv']},
)<|MERGE_RESOLUTION|>--- conflicted
+++ resolved
@@ -19,10 +19,7 @@
     long_description=long_description,
     long_description_content_type="text/markdown",
     packages=setuptools.find_packages(),
-<<<<<<< HEAD
-=======
     install_requires=pkgs["required"],
->>>>>>> 9ea425d7
     classifiers=[
         "Programming Language :: Python :: 3",
         "License :: OSI Approved :: MIT License",
